--- conflicted
+++ resolved
@@ -238,17 +238,10 @@
 evalEnv r (Var x) = applyEnv r x
 evalEnv r (Lam b) = applyE r (Lam b)
 evalEnv r (App e1 e2) =
-<<<<<<< HEAD
   let v = evalEnv r e2
    in case evalEnv r e1 of
         Lam b ->
           unbindWith (\r' e' -> evalEnv (v .: r') e') b
-=======
-    let v = evalEnv r e2 in
-    case evalEnv r e1 of
-        Lam b -> 
-            unbindWith b (\r' e' -> evalEnv (v .: r') e')
->>>>>>> 01323784
         t -> App t v
 
 -- >>> evalEnv zeroE t1     -- start with "empty environment"
@@ -269,15 +262,9 @@
 nfEnv r (Var x) = applyEnv r x
 nfEnv r (Lam b) = Lam (applyUnder nfEnv r b)
 nfEnv r (App e1 e2) =
-<<<<<<< HEAD
   let n = nfEnv r e1
    in case nfEnv r e1 of
-        Lam b -> instantiateWith nfEnv b n
-=======
-    let n = nfEnv r e1 in
-    case nfEnv r e1 of
         Lam b -> instantiateWith b n nfEnv
->>>>>>> 01323784
         t -> App t (nfEnv r e2)
 
 ----------------------------------------------------------------
